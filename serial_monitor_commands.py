import sys
import os
import time
import logger
import sublime
import sublime_plugin

sys.path.append(os.path.dirname(__file__))

import serial_monitor_thread
from serial_settings import SerialSettings
from filter.serial_filter import FilterFile, FilterException
from . import command_history_event_listener

<<<<<<< HEAD
from hardware import serial, list_ports
from stream.serial_text_stream import SerialTextStream
=======
settings = sublime.load_settings("serial_monitor.sublime-settings")
# Check if test mode is enabled
TEST_MODE = False
if settings.get("test_mode"):
    print("Serial Monitor: Test Mode enabled")
    TEST_MODE = True
del settings

# Load the correct serial implementation based on TEST_MODE
if not TEST_MODE:
    import serial
    from serial_utils import list_ports
else:
    import mock_serial as serial
    from mock_serial.list_ports import list_ports
>>>>>>> 02b3bed5

import serial_constants

# List of baud rates to choose from when opening a serial port
BAUD_RATES = ["9600", "19200", "38400", "57600", "115200"]


class SerialOptionSelector(object):
    """
    Class that helps select items from Sublime's drop-down menu
    """
    def __init__(self, items, header=None):
        """
        Creates the selector to show the items and header given

        :param items: the selectable items to show in the drop-down
        :type items: list or tuple of strings
        :param header: optional non-selectable item to be shown as the first entry in the list
        :type header: str
        """
        self.items = items.copy()
        self.header = header
        if header:
            self.items.insert(0, header)

    def show(self, callback, starting_index=0):
        """
        Shows the list for the user to choose from

        :param callback: function to call when the user has selected an item.
                         Should take 2 positional arguments: the string selected, the index selected
        :param starting_index: the index of the initial item to be highlighted when shown
        :type starting_index: int
        """
        starting_index = max(starting_index, 0)
        if self.header:
            starting_index += 1
        starting_index = min(starting_index, len(self.items))

        def item_selected(selected_index):
            if selected_index == -1:
                # User cancelled, do not call callback
                return
            if self.header and selected_index == 0:
                # User selected the header, show the dropdown again
                self.show(callback, -1)
                return

            item = self.items[selected_index]
            if self.header:
                selected_index -= 1

            callback(item, selected_index)

        sublime.active_window().show_quick_panel(self.items, item_selected, flags=sublime.KEEP_OPEN_ON_FOCUS_LOST, selected_index=starting_index)


class SerialMonitorCommand(sublime_plugin.ApplicationCommand):
    """
    Main class for running commands using the serial monitor
    """

    class PortListType(object):
        """
        Enum for selecting the port list to use when selecting a COM port
        """
        AVAILABLE = 0
        OPEN = 1

    def __init__(self):
        super(SerialMonitorCommand, self).__init__()
        self.default_settings = SerialSettings(None)
        self.logger = None
        try:
            self.last_settings = sublime.load_settings(serial_constants.LAST_USED_SETTINGS)
        except:
            self.last_settings = sublime.save_settings(serial_constants.LAST_USED_SETTINGS)

        # Map for the run command args and the functions to handle the command
        self.arg_map = {
            "connect":           self._select_port_wrapper(self.connect, self.PortListType.AVAILABLE),
            "disconnect":        self._select_port_wrapper(self.disconnect, self.PortListType.OPEN),
            "reconfigure_port":  self._select_port_wrapper(self.reconfigure_port, self.PortListType.OPEN),
            "write_line":        self._select_port_wrapper(self.write_line, self.PortListType.OPEN),
            "write_file":        self._select_port_wrapper(self.write_file, self.PortListType.OPEN),
            "new_buffer":        self._select_port_wrapper(self.new_buffer, self.PortListType.OPEN),
            "clear_buffer":      self._select_port_wrapper(self.clear_buffer, self.PortListType.OPEN),
            "timestamp_logging": self._select_port_wrapper(self.timestamp_logging, self.PortListType.OPEN),
            "line_endings":      self._select_port_wrapper(self.line_endings, self.PortListType.OPEN),
            "local_echo":        self._select_port_wrapper(self.local_echo, self.PortListType.OPEN),
            "filter":            self._select_port_wrapper(self.filter, self.PortListType.OPEN),
            "_port_closed":      self.disconnected
        }
        self.open_ports = {}

    def run(self, serial_command, **args):
        if not self.logger:
            settings = sublime.load_settings("serial_monitor.sublime-settings")
            self.logger = logger.create("serial_monitor", settings.get("log_level"))
        self.last_settings = sublime.load_settings(serial_constants.LAST_USED_SETTINGS)
        self.logger.debug("Running command: {}, args: {}".format(serial_command, args))
        try:
            func = self.arg_map[serial_command]
        except KeyError:
            self.logger.error("Unknown serial command: {0}".format(serial_command))
            return

        # Create a CommandArgs object to pass around the args
        command_args = SerialSettings(func, **args)
        func(command_args)
        sublime.save_settings(serial_constants.LAST_USED_SETTINGS)

    def connect(self, command_args):
        """
        Handler for the "connect" command.  Is wrapped in the _select_port_wrapper to get the comport from the user

        :param command_args: The info of the port to connect to
        :type command_args: SerialSettings
        """

        # Callback function for the baud selection quick panel
        def baud_selected(baud_rate, index):
            command_args.baud = baud_rate
            self.logger.debug("Baud rate selected: {}".format(baud_rate))
            self.last_settings.set("baud", baud_rate)
            self._create_port(command_args)

        if self.default_settings.baud is not None:
            command_args.baud = self.default_settings.baud
            self.logger.debug("Default baud rate detected, using {}".format(command_args.baud))

        # If baud is already set, continue to port creation
        if command_args.baud is not None:
            self._create_port(command_args)
            return

        baud = self.last_settings.get("baud", 9600)
        index = -1
        if baud in BAUD_RATES:
            index = BAUD_RATES.index(str(baud))

        selector = SerialOptionSelector(BAUD_RATES, "Select Baud Rate:")
        selector.show(baud_selected, index)

    def disconnect(self, command_args):
        """
        Handler for the "disconnect" command.  Is wrapped in the _select_port_wrapper to get the comport from the user

        :param command_args: The info of the port to disconnect from
        :type command_args: SerialSettings
        """
        self.logger.debug("Running Disconnect command")
        self.open_ports[command_args.comport].disconnect()

    def disconnected(self, command_args):
        """
        Handler for the "_port_closed" command.  This function should only be called by the SerialMonitorThread class
        to inform that the port has been closed

        :param command_args: The info of the port that was disconnected
        :type command_args: SerialSettings
        """
        sublime.status_message("Disconnected from {0}".format(command_args.comport))
        if command_args.comport in self.open_ports:
            self.open_ports.pop(command_args.comport)

    def write_line(self, command_args):
        """
        Handler for the "write_line" command.  Is wrapped in the _select_port_wrapper to get the comport from the user

        :param command_args: The info of the port to write to
        :type command_args: SerialSettings
        """
        # Callback to send the text to the SerialMonitorThread that handles the read/write for the port
        def _text_entered(text):
            self.logger.debug("Writing line to serial port: '{}'".format(text))
            output_view = self.open_ports[command_args.comport].view
            output_view.window().focus_view(output_view)
            output_view.window().run_command("serial_monitor_scroll", {"view_id": output_view.id()})
            self.open_ports[command_args.comport].write_line(text + "\n")
            self.write_line(command_args)
            command_history_event_listener.add_text_to_history(text)

        # Callback for when text was entered into the input panel.
        # If the user enters a newline (shift+enter), send it to the serial port since the entry is single lined
        def _text_changed(text):
            if text and text[-1] == '\n':
                _text_entered(text[:-1])  # Strip the newline from the end since it'll be appended by _text_entered

        # Text was already specified from the command args, skip the user input
        if command_args.text:
            _text_entered(command_args.text)
        else:
            input_view = sublime.active_window().show_input_panel("Enter Text (%s):" % command_args.comport, "",
                                                                  _text_entered, _text_changed, None)
            # Add setting to the view so it can be found by the event listener
            input_view.settings().set("serial_input", True)
            input_view.settings().set("gutter", False)
            input_view.assign_syntax("Packages/Python/Python.sublime-syntax")

    def write_file(self, command_args):
        """
        Handler for the "write_file" command.  Is wrapped in the _select_port_wrapper to get the comport from the user

        :param command_args: The info of the port to write to
        :type command_args: SerialSettings
        """
        view = sublime.active_window().active_view()
        if view in [sm.view for sm in self.open_ports.values()]:
            sublime.message_dialog("Cannot write output view to serial port")
            return

        selection = view.sel()
        # if there's only one selection and is empty (or user wants to override selection regions),
        # set the list to the whole file
        if (len(selection) == 1 and selection[0].empty()) or command_args.override_selection:
            regions = [sublime.Region(0, view.size())]
        else:
            regions = [r for r in selection if not r.empty()]  # disregard any empty regions
        # if still ended up with an empty list (i.e. all regions in selection were empty), send the whole file
        if not regions:
            regions.append(sublime.Region(0, view.size()))

        output_view = self.open_ports[command_args.comport].view
        output_view.window().focus_view(output_view)
        output_view.window().run_command("serial_monitor_scroll", {"view_id": output_view.id()})
        self.open_ports[command_args.comport].write_file(view, regions)

    def clear_buffer(self, command_args):
        """
        Handler for the "clear_buffer" command.  Clears the current output for the serial port
        Is wrapped in the _select_port_wrapper to get the comport from the user

        :param command_args: The info of the port to configure
        :type command_args: SerialSettings
        """
        self.logger.debug("Clearing buffer for {}".format(command_args.comport))
        output_view = self.open_ports[command_args.comport].view
        output_view.run_command("serial_monitor_erase")

    def new_buffer(self, command_args):
        """
        Handler for the "new_buffer" command.  Creates a new output buffer for the serial port
        Is wrapped in the _select_port_wrapper to get the comport from the user

        :param command_args: The info of the port to configure
        :type command_args: SerialSettings
        """
        self.logger.debug("Creating a new buffer for {}".format(command_args.comport))
        window = sublime.active_window()
        view = self._create_new_view(window, command_args.comport)
        self.open_ports[command_args.comport].set_output_view(view)

    def timestamp_logging(self, command_args):
        """
        Handler for the "timestamp_logging" command.
        Is wrapped in the _select_port_wrapper to get the comport from the user

        :param command_args: The info of the port to configure
        :type command_args: SerialSettings
        """
        # Choice list is arranged so that disable maps to 0 (False), enable maps to 1 (True)
        choice_list = ["Disable", "Enable"]

        def _logging_selected(item, selected_index):
            self.logger.debug("Setting timestamp logging to {}".format(item))
            self.open_ports[command_args.comport].enable_timestamps(selected_index)

        if command_args.enable_timestamps is not None:
            self.open_ports[command_args.comport].enable_timestamps(command_args.enable_timestamps)
        else:
            selector = SerialOptionSelector(choice_list, "Timestamp Logging:")
            selector.show(_logging_selected)

    def line_endings(self, command_args):
        """
        Handler for the "line_endings" command.
        Is wrapped in the _select_port_wrapper to get the comport from the user

        :param command_args: The info of the port to configure
        :type command_args: SerialSettings
        """
        choice_list = ["CR", "LF", "CRLF"]

        def _line_endings_selected(line_ending, selected_index):
            self.logger.debug("Setting line endings to {}".format(line_ending))
            self.open_ports[command_args.comport].set_line_endings(line_ending)

        if command_args.line_endings is not None:
            self.open_ports[command_args.comport].set_line_endings(command_args.line_endings)
        else:
            selector = SerialOptionSelector(choice_list, "Line Endings:")
            selector.show(_line_endings_selected)

    def reconfigure_port(self, command_args):
        """
        Handler for the "reconfigure_port" command.
        Is wrapped in the _select_port_wrapper to get the comport from the user

        :param command_args: The info of the port to configure
        :type command_args: SerialSettings
        """
        sm_thread = self.open_ports[command_args.comport]

        s = serial.SerialBase()
        baud_list = [b[0] for b in s.getSupportedBaudrates()]
        data_bits_list = [b[0] for b in s.getSupportedByteSizes()]
        stop_bits_list = [b[0] for b in s.getSupportedStopbits()]
        parity_list = s.getSupportedParities()

        config = sm_thread.get_config()

        def stop_bits_selected(bits, index):
            config.stop_bits = float(bits)
            if config.stop_bits == int(bits):
                config.stop_bits = int(bits)

            self.logger.info("Reconfiguring port: {} baud, {} data, {} parity, {} stop)".format(*config))
            sm_thread.reconfigure_port(*config)

        def parity_selected(parity, index):
            config.parity = parity_list[index][1]
            index = self._get_index_or_default(stop_bits_list, str(config.stop_bits))
            selector = SerialOptionSelector(stop_bits_list, "Select Stop Bits:")
            selector.show(stop_bits_selected, index)

        def data_bits_selected(bits, index):
            config.data_bits = int(bits)
            index = self._get_index_or_default([p[1] for p in parity_list], str(config.parity))
            selector = SerialOptionSelector([p[0] for p in parity_list], "Select Parity:")
            selector.show(parity_selected, index)

        def baud_selected(baud, index):
            config.baud = int(baud)
            index = self._get_index_or_default(data_bits_list, str(config.data_bits))
            selector = SerialOptionSelector(data_bits_list, "Select Data Bits:")
            selector.show(data_bits_selected, index)

        index = self._get_index_or_default(baud_list, str(config.baud))
        selector = SerialOptionSelector(baud_list, "Select Baud Rate:")
        selector.show(baud_selected, index)

    def filter(self, command_args):
        """
        Handler for the "filter" command.
        Is wrapped in the _select_port_wrapper to get the comport from the user

        :param command_args: The info of the port to configure
        :type command_args: SerialSettings
        """
        choice_list = ["Add Filter", "Remove Filter"]

        filters = self.open_ports[command_args.comport].filters()

        def _enable_disable_selected(item, selected_index):
            if selected_index == 1:
                self._select_filtering_file(command_args, filters, False)
            elif selected_index == 0:
                self._select_filtering_file(command_args)

        if len(filters) != 0:
            selector = SerialOptionSelector(choice_list)
            selector.show(_enable_disable_selected)
        else:
            self._select_filtering_file(command_args)

    def local_echo(self, command_args):
        """
        Handler for the "local_echo" command.
        Is wrapped in the _select_port_wrapper to get the comport from the user

        :param command_args: The info of the port to configure
        :type command_args: SerialSettings
        """
        choice_list = ["Disable", "Enable"]

        def _echo_selected(item, selected_index):
            self.logger.debug("Setting local echo to {}".format(item))
            self.open_ports[command_args.comport].set_local_echo(selected_index)

        if command_args.local_echo is not None:
            self.open_ports[command_args.comport].set_local_echo(command_args.local_echo)
        else:
            selector = SerialOptionSelector(choice_list, "Local Echo:")
            selector.show(_echo_selected)

    def _get_index_or_default(self, items, item, default=0):
        """
        Helper function to get the index of an item in a list, or return a default index if it's not there
        :param items: the list to check in
        :param item: the item to find
        :param default: the default value to return if not found
        :return: the index of the item in items
        """
        if item in items:
            default = items.index(item)
        return default

    def _select_port_wrapper(self, func, list_type):
        """
        Wrapper function to select the comport based on the user input

        :param func: The function to wrap
        :param list_type: The type of list to use for selecting the comport
        :type list_type: SerialMonitorCommand.PortListType or int
        """
        def wrapper(command_args):
            def _port_assigned():
                self.default_settings = SerialSettings.load_defaults(command_args.comport)
                self.last_settings.set("comport", command_args.comport)
                command_args.callback(command_args)

            open_port_names = sorted(self.open_ports.keys())

            if list_type == self.PortListType.AVAILABLE:
                # Get a list of the available ports that aren't currently open
                port_list = [c for c in list_ports(exclude=open_port_names) if c not in self.open_ports]
            else:
                port_list = open_port_names

            if not port_list:
                sublime.message_dialog("No serial ports {}".format("open" if list_type == self.PortListType.OPEN else "available"))
                return

            command_args.callback = func
            command_args.port_list = port_list

            # If the comport is already specified, skip the selection process
            if command_args.comport:
                _port_assigned()
                return

            # If there's only one port in the list, skip the selection process
            if len(command_args.port_list) == 1:
                command_args.comport = command_args.port_list[0]
                _port_assigned()
                return

            index = -1
            comport = self.last_settings.get("comport", "COM1")
            if comport in command_args.port_list:
                index = command_args.port_list.index(comport)

            # Callback function for the port selection quick panel
            def _port_selected(selected_comport, selected_index):
                self.logger.debug("Port selected: {}".format(selected_comport))
                command_args.comport = selected_comport
                _port_assigned()

            selector = SerialOptionSelector(command_args.port_list, "Select Port:")
            selector.show(_port_selected, index)

        return wrapper

    def _create_new_view(self, window, comport, suffix=""):
        """
        Creates a new view for the serial output buffer

        :param window: The parent window for the view
        :param comport: The name of the comport the view is for

        :return: The newly created view
        """
        filename = "{0}_{1}_{2}.txt".format(comport.replace("/dev/", "", 1), suffix, time.strftime("%m-%d-%y_%H-%M-%S", time.localtime()))
        if window.num_groups() > 1:
            window.focus_group(1)

        view = window.new_file()
        view.set_name(filename)
        view.set_read_only(True)
        view.set_syntax_file(serial_constants.SYNTAX_FILE)
        return view

    def _merge_args_with_defaults(self, command_args):
        for attr in SerialSettings.SETTINGS_LIST:
            if getattr(command_args, attr) is None:
                default_value = getattr(self.default_settings, attr)
                setattr(command_args, attr, default_value)

    def _create_port(self, command_args):
        """
        Creates and starts a SerialMonitorThread with the port info given

        :param command_args: The port info in order to open the serial port
        :type command_args: SerialSettings
        """
        # Create the serial port without specifying the comport so it does not automatically open
<<<<<<< HEAD
        stream = SerialTextStream(command_args)
=======
        self.logger.info("Creating serial port: {}, baud: {}".format(command_args.comport, command_args.baud))
        serial_port = serial.Serial(None, command_args.baud, timeout=0.05)
>>>>>>> 02b3bed5

        window = sublime.active_window()
        view = self._create_new_view(window, command_args.comport)

        sm_thread = serial_monitor_thread.SerialMonitor(stream, view, window)

        self._merge_args_with_defaults(command_args)
        sm_thread.enable_timestamps(command_args.enable_timestamps)
        sm_thread.set_line_endings(command_args.line_endings)
        sm_thread.set_local_echo(command_args.local_echo)

        self.open_ports[command_args.comport] = sm_thread
        sm_thread.start()

        sublime.status_message("Starting serial monitor on {0}".format(command_args.comport))

    def _select_filtering_file(self, command_args, remove_list=list(), add_filter=True):
        filter_files = []
        if add_filter:
            sm_views = [sm.view for sm in self.open_ports.values()]
            for window in sublime.windows():
                for view in window.views():
                    if view in sm_views:
                        continue

                    if "json" not in view.settings().get("syntax").lower():
                        continue

                    try:
                        f = FilterFile.parse_filter_file(view.substr(sublime.Region(0, view.size())), True)
                        if f:
                            filter_files.append(f)
                    except FilterException:
                        pass
        else:
            filter_files = remove_list

        if not filter_files:
            sublime.message_dialog("Unable to find any valid filters")
            return

        selection_header = "Select filter to {}:".format("add" if add_filter else "remove")
        selections = [f.name for f in filter_files]
        sm_thread = self.open_ports[command_args.comport]

        def _filter_selected(item, selected_index):
                filter_file = filter_files[selected_index]
                if add_filter:
                    filter_view = self._create_new_view(sublime.active_window(), command_args.comport, filter_file.name)
                    sm_thread.add_filter(filter_file, filter_view)
                else:
                    sm_thread.remove_filter(filter_file)

        selector = SerialOptionSelector(selections, selection_header)
        selector.show(_filter_selected)
<|MERGE_RESOLUTION|>--- conflicted
+++ resolved
@@ -1,582 +1,558 @@
-import sys
-import os
-import time
-import logger
-import sublime
-import sublime_plugin
-
-sys.path.append(os.path.dirname(__file__))
-
-import serial_monitor_thread
-from serial_settings import SerialSettings
-from filter.serial_filter import FilterFile, FilterException
-from . import command_history_event_listener
-
-<<<<<<< HEAD
-from hardware import serial, list_ports
-from stream.serial_text_stream import SerialTextStream
-=======
-settings = sublime.load_settings("serial_monitor.sublime-settings")
-# Check if test mode is enabled
-TEST_MODE = False
-if settings.get("test_mode"):
-    print("Serial Monitor: Test Mode enabled")
-    TEST_MODE = True
-del settings
-
-# Load the correct serial implementation based on TEST_MODE
-if not TEST_MODE:
-    import serial
-    from serial_utils import list_ports
-else:
-    import mock_serial as serial
-    from mock_serial.list_ports import list_ports
->>>>>>> 02b3bed5
-
-import serial_constants
-
-# List of baud rates to choose from when opening a serial port
-BAUD_RATES = ["9600", "19200", "38400", "57600", "115200"]
-
-
-class SerialOptionSelector(object):
-    """
-    Class that helps select items from Sublime's drop-down menu
-    """
-    def __init__(self, items, header=None):
-        """
-        Creates the selector to show the items and header given
-
-        :param items: the selectable items to show in the drop-down
-        :type items: list or tuple of strings
-        :param header: optional non-selectable item to be shown as the first entry in the list
-        :type header: str
-        """
-        self.items = items.copy()
-        self.header = header
-        if header:
-            self.items.insert(0, header)
-
-    def show(self, callback, starting_index=0):
-        """
-        Shows the list for the user to choose from
-
-        :param callback: function to call when the user has selected an item.
-                         Should take 2 positional arguments: the string selected, the index selected
-        :param starting_index: the index of the initial item to be highlighted when shown
-        :type starting_index: int
-        """
-        starting_index = max(starting_index, 0)
-        if self.header:
-            starting_index += 1
-        starting_index = min(starting_index, len(self.items))
-
-        def item_selected(selected_index):
-            if selected_index == -1:
-                # User cancelled, do not call callback
-                return
-            if self.header and selected_index == 0:
-                # User selected the header, show the dropdown again
-                self.show(callback, -1)
-                return
-
-            item = self.items[selected_index]
-            if self.header:
-                selected_index -= 1
-
-            callback(item, selected_index)
-
-        sublime.active_window().show_quick_panel(self.items, item_selected, flags=sublime.KEEP_OPEN_ON_FOCUS_LOST, selected_index=starting_index)
-
-
-class SerialMonitorCommand(sublime_plugin.ApplicationCommand):
-    """
-    Main class for running commands using the serial monitor
-    """
-
-    class PortListType(object):
-        """
-        Enum for selecting the port list to use when selecting a COM port
-        """
-        AVAILABLE = 0
-        OPEN = 1
-
-    def __init__(self):
-        super(SerialMonitorCommand, self).__init__()
-        self.default_settings = SerialSettings(None)
-        self.logger = None
-        try:
-            self.last_settings = sublime.load_settings(serial_constants.LAST_USED_SETTINGS)
-        except:
-            self.last_settings = sublime.save_settings(serial_constants.LAST_USED_SETTINGS)
-
-        # Map for the run command args and the functions to handle the command
-        self.arg_map = {
-            "connect":           self._select_port_wrapper(self.connect, self.PortListType.AVAILABLE),
-            "disconnect":        self._select_port_wrapper(self.disconnect, self.PortListType.OPEN),
-            "reconfigure_port":  self._select_port_wrapper(self.reconfigure_port, self.PortListType.OPEN),
-            "write_line":        self._select_port_wrapper(self.write_line, self.PortListType.OPEN),
-            "write_file":        self._select_port_wrapper(self.write_file, self.PortListType.OPEN),
-            "new_buffer":        self._select_port_wrapper(self.new_buffer, self.PortListType.OPEN),
-            "clear_buffer":      self._select_port_wrapper(self.clear_buffer, self.PortListType.OPEN),
-            "timestamp_logging": self._select_port_wrapper(self.timestamp_logging, self.PortListType.OPEN),
-            "line_endings":      self._select_port_wrapper(self.line_endings, self.PortListType.OPEN),
-            "local_echo":        self._select_port_wrapper(self.local_echo, self.PortListType.OPEN),
-            "filter":            self._select_port_wrapper(self.filter, self.PortListType.OPEN),
-            "_port_closed":      self.disconnected
-        }
-        self.open_ports = {}
-
-    def run(self, serial_command, **args):
-        if not self.logger:
-            settings = sublime.load_settings("serial_monitor.sublime-settings")
-            self.logger = logger.create("serial_monitor", settings.get("log_level"))
-        self.last_settings = sublime.load_settings(serial_constants.LAST_USED_SETTINGS)
-        self.logger.debug("Running command: {}, args: {}".format(serial_command, args))
-        try:
-            func = self.arg_map[serial_command]
-        except KeyError:
-            self.logger.error("Unknown serial command: {0}".format(serial_command))
-            return
-
-        # Create a CommandArgs object to pass around the args
-        command_args = SerialSettings(func, **args)
-        func(command_args)
-        sublime.save_settings(serial_constants.LAST_USED_SETTINGS)
-
-    def connect(self, command_args):
-        """
-        Handler for the "connect" command.  Is wrapped in the _select_port_wrapper to get the comport from the user
-
-        :param command_args: The info of the port to connect to
-        :type command_args: SerialSettings
-        """
-
-        # Callback function for the baud selection quick panel
-        def baud_selected(baud_rate, index):
-            command_args.baud = baud_rate
-            self.logger.debug("Baud rate selected: {}".format(baud_rate))
-            self.last_settings.set("baud", baud_rate)
-            self._create_port(command_args)
-
-        if self.default_settings.baud is not None:
-            command_args.baud = self.default_settings.baud
-            self.logger.debug("Default baud rate detected, using {}".format(command_args.baud))
-
-        # If baud is already set, continue to port creation
-        if command_args.baud is not None:
-            self._create_port(command_args)
-            return
-
-        baud = self.last_settings.get("baud", 9600)
-        index = -1
-        if baud in BAUD_RATES:
-            index = BAUD_RATES.index(str(baud))
-
-        selector = SerialOptionSelector(BAUD_RATES, "Select Baud Rate:")
-        selector.show(baud_selected, index)
-
-    def disconnect(self, command_args):
-        """
-        Handler for the "disconnect" command.  Is wrapped in the _select_port_wrapper to get the comport from the user
-
-        :param command_args: The info of the port to disconnect from
-        :type command_args: SerialSettings
-        """
-        self.logger.debug("Running Disconnect command")
-        self.open_ports[command_args.comport].disconnect()
-
-    def disconnected(self, command_args):
-        """
-        Handler for the "_port_closed" command.  This function should only be called by the SerialMonitorThread class
-        to inform that the port has been closed
-
-        :param command_args: The info of the port that was disconnected
-        :type command_args: SerialSettings
-        """
-        sublime.status_message("Disconnected from {0}".format(command_args.comport))
-        if command_args.comport in self.open_ports:
-            self.open_ports.pop(command_args.comport)
-
-    def write_line(self, command_args):
-        """
-        Handler for the "write_line" command.  Is wrapped in the _select_port_wrapper to get the comport from the user
-
-        :param command_args: The info of the port to write to
-        :type command_args: SerialSettings
-        """
-        # Callback to send the text to the SerialMonitorThread that handles the read/write for the port
-        def _text_entered(text):
-            self.logger.debug("Writing line to serial port: '{}'".format(text))
-            output_view = self.open_ports[command_args.comport].view
-            output_view.window().focus_view(output_view)
-            output_view.window().run_command("serial_monitor_scroll", {"view_id": output_view.id()})
-            self.open_ports[command_args.comport].write_line(text + "\n")
-            self.write_line(command_args)
-            command_history_event_listener.add_text_to_history(text)
-
-        # Callback for when text was entered into the input panel.
-        # If the user enters a newline (shift+enter), send it to the serial port since the entry is single lined
-        def _text_changed(text):
-            if text and text[-1] == '\n':
-                _text_entered(text[:-1])  # Strip the newline from the end since it'll be appended by _text_entered
-
-        # Text was already specified from the command args, skip the user input
-        if command_args.text:
-            _text_entered(command_args.text)
-        else:
-            input_view = sublime.active_window().show_input_panel("Enter Text (%s):" % command_args.comport, "",
-                                                                  _text_entered, _text_changed, None)
-            # Add setting to the view so it can be found by the event listener
-            input_view.settings().set("serial_input", True)
-            input_view.settings().set("gutter", False)
-            input_view.assign_syntax("Packages/Python/Python.sublime-syntax")
-
-    def write_file(self, command_args):
-        """
-        Handler for the "write_file" command.  Is wrapped in the _select_port_wrapper to get the comport from the user
-
-        :param command_args: The info of the port to write to
-        :type command_args: SerialSettings
-        """
-        view = sublime.active_window().active_view()
-        if view in [sm.view for sm in self.open_ports.values()]:
-            sublime.message_dialog("Cannot write output view to serial port")
-            return
-
-        selection = view.sel()
-        # if there's only one selection and is empty (or user wants to override selection regions),
-        # set the list to the whole file
-        if (len(selection) == 1 and selection[0].empty()) or command_args.override_selection:
-            regions = [sublime.Region(0, view.size())]
-        else:
-            regions = [r for r in selection if not r.empty()]  # disregard any empty regions
-        # if still ended up with an empty list (i.e. all regions in selection were empty), send the whole file
-        if not regions:
-            regions.append(sublime.Region(0, view.size()))
-
-        output_view = self.open_ports[command_args.comport].view
-        output_view.window().focus_view(output_view)
-        output_view.window().run_command("serial_monitor_scroll", {"view_id": output_view.id()})
-        self.open_ports[command_args.comport].write_file(view, regions)
-
-    def clear_buffer(self, command_args):
-        """
-        Handler for the "clear_buffer" command.  Clears the current output for the serial port
-        Is wrapped in the _select_port_wrapper to get the comport from the user
-
-        :param command_args: The info of the port to configure
-        :type command_args: SerialSettings
-        """
-        self.logger.debug("Clearing buffer for {}".format(command_args.comport))
-        output_view = self.open_ports[command_args.comport].view
-        output_view.run_command("serial_monitor_erase")
-
-    def new_buffer(self, command_args):
-        """
-        Handler for the "new_buffer" command.  Creates a new output buffer for the serial port
-        Is wrapped in the _select_port_wrapper to get the comport from the user
-
-        :param command_args: The info of the port to configure
-        :type command_args: SerialSettings
-        """
-        self.logger.debug("Creating a new buffer for {}".format(command_args.comport))
-        window = sublime.active_window()
-        view = self._create_new_view(window, command_args.comport)
-        self.open_ports[command_args.comport].set_output_view(view)
-
-    def timestamp_logging(self, command_args):
-        """
-        Handler for the "timestamp_logging" command.
-        Is wrapped in the _select_port_wrapper to get the comport from the user
-
-        :param command_args: The info of the port to configure
-        :type command_args: SerialSettings
-        """
-        # Choice list is arranged so that disable maps to 0 (False), enable maps to 1 (True)
-        choice_list = ["Disable", "Enable"]
-
-        def _logging_selected(item, selected_index):
-            self.logger.debug("Setting timestamp logging to {}".format(item))
-            self.open_ports[command_args.comport].enable_timestamps(selected_index)
-
-        if command_args.enable_timestamps is not None:
-            self.open_ports[command_args.comport].enable_timestamps(command_args.enable_timestamps)
-        else:
-            selector = SerialOptionSelector(choice_list, "Timestamp Logging:")
-            selector.show(_logging_selected)
-
-    def line_endings(self, command_args):
-        """
-        Handler for the "line_endings" command.
-        Is wrapped in the _select_port_wrapper to get the comport from the user
-
-        :param command_args: The info of the port to configure
-        :type command_args: SerialSettings
-        """
-        choice_list = ["CR", "LF", "CRLF"]
-
-        def _line_endings_selected(line_ending, selected_index):
-            self.logger.debug("Setting line endings to {}".format(line_ending))
-            self.open_ports[command_args.comport].set_line_endings(line_ending)
-
-        if command_args.line_endings is not None:
-            self.open_ports[command_args.comport].set_line_endings(command_args.line_endings)
-        else:
-            selector = SerialOptionSelector(choice_list, "Line Endings:")
-            selector.show(_line_endings_selected)
-
-    def reconfigure_port(self, command_args):
-        """
-        Handler for the "reconfigure_port" command.
-        Is wrapped in the _select_port_wrapper to get the comport from the user
-
-        :param command_args: The info of the port to configure
-        :type command_args: SerialSettings
-        """
-        sm_thread = self.open_ports[command_args.comport]
-
-        s = serial.SerialBase()
-        baud_list = [b[0] for b in s.getSupportedBaudrates()]
-        data_bits_list = [b[0] for b in s.getSupportedByteSizes()]
-        stop_bits_list = [b[0] for b in s.getSupportedStopbits()]
-        parity_list = s.getSupportedParities()
-
-        config = sm_thread.get_config()
-
-        def stop_bits_selected(bits, index):
-            config.stop_bits = float(bits)
-            if config.stop_bits == int(bits):
-                config.stop_bits = int(bits)
-
-            self.logger.info("Reconfiguring port: {} baud, {} data, {} parity, {} stop)".format(*config))
-            sm_thread.reconfigure_port(*config)
-
-        def parity_selected(parity, index):
-            config.parity = parity_list[index][1]
-            index = self._get_index_or_default(stop_bits_list, str(config.stop_bits))
-            selector = SerialOptionSelector(stop_bits_list, "Select Stop Bits:")
-            selector.show(stop_bits_selected, index)
-
-        def data_bits_selected(bits, index):
-            config.data_bits = int(bits)
-            index = self._get_index_or_default([p[1] for p in parity_list], str(config.parity))
-            selector = SerialOptionSelector([p[0] for p in parity_list], "Select Parity:")
-            selector.show(parity_selected, index)
-
-        def baud_selected(baud, index):
-            config.baud = int(baud)
-            index = self._get_index_or_default(data_bits_list, str(config.data_bits))
-            selector = SerialOptionSelector(data_bits_list, "Select Data Bits:")
-            selector.show(data_bits_selected, index)
-
-        index = self._get_index_or_default(baud_list, str(config.baud))
-        selector = SerialOptionSelector(baud_list, "Select Baud Rate:")
-        selector.show(baud_selected, index)
-
-    def filter(self, command_args):
-        """
-        Handler for the "filter" command.
-        Is wrapped in the _select_port_wrapper to get the comport from the user
-
-        :param command_args: The info of the port to configure
-        :type command_args: SerialSettings
-        """
-        choice_list = ["Add Filter", "Remove Filter"]
-
-        filters = self.open_ports[command_args.comport].filters()
-
-        def _enable_disable_selected(item, selected_index):
-            if selected_index == 1:
-                self._select_filtering_file(command_args, filters, False)
-            elif selected_index == 0:
-                self._select_filtering_file(command_args)
-
-        if len(filters) != 0:
-            selector = SerialOptionSelector(choice_list)
-            selector.show(_enable_disable_selected)
-        else:
-            self._select_filtering_file(command_args)
-
-    def local_echo(self, command_args):
-        """
-        Handler for the "local_echo" command.
-        Is wrapped in the _select_port_wrapper to get the comport from the user
-
-        :param command_args: The info of the port to configure
-        :type command_args: SerialSettings
-        """
-        choice_list = ["Disable", "Enable"]
-
-        def _echo_selected(item, selected_index):
-            self.logger.debug("Setting local echo to {}".format(item))
-            self.open_ports[command_args.comport].set_local_echo(selected_index)
-
-        if command_args.local_echo is not None:
-            self.open_ports[command_args.comport].set_local_echo(command_args.local_echo)
-        else:
-            selector = SerialOptionSelector(choice_list, "Local Echo:")
-            selector.show(_echo_selected)
-
-    def _get_index_or_default(self, items, item, default=0):
-        """
-        Helper function to get the index of an item in a list, or return a default index if it's not there
-        :param items: the list to check in
-        :param item: the item to find
-        :param default: the default value to return if not found
-        :return: the index of the item in items
-        """
-        if item in items:
-            default = items.index(item)
-        return default
-
-    def _select_port_wrapper(self, func, list_type):
-        """
-        Wrapper function to select the comport based on the user input
-
-        :param func: The function to wrap
-        :param list_type: The type of list to use for selecting the comport
-        :type list_type: SerialMonitorCommand.PortListType or int
-        """
-        def wrapper(command_args):
-            def _port_assigned():
-                self.default_settings = SerialSettings.load_defaults(command_args.comport)
-                self.last_settings.set("comport", command_args.comport)
-                command_args.callback(command_args)
-
-            open_port_names = sorted(self.open_ports.keys())
-
-            if list_type == self.PortListType.AVAILABLE:
-                # Get a list of the available ports that aren't currently open
-                port_list = [c for c in list_ports(exclude=open_port_names) if c not in self.open_ports]
-            else:
-                port_list = open_port_names
-
-            if not port_list:
-                sublime.message_dialog("No serial ports {}".format("open" if list_type == self.PortListType.OPEN else "available"))
-                return
-
-            command_args.callback = func
-            command_args.port_list = port_list
-
-            # If the comport is already specified, skip the selection process
-            if command_args.comport:
-                _port_assigned()
-                return
-
-            # If there's only one port in the list, skip the selection process
-            if len(command_args.port_list) == 1:
-                command_args.comport = command_args.port_list[0]
-                _port_assigned()
-                return
-
-            index = -1
-            comport = self.last_settings.get("comport", "COM1")
-            if comport in command_args.port_list:
-                index = command_args.port_list.index(comport)
-
-            # Callback function for the port selection quick panel
-            def _port_selected(selected_comport, selected_index):
-                self.logger.debug("Port selected: {}".format(selected_comport))
-                command_args.comport = selected_comport
-                _port_assigned()
-
-            selector = SerialOptionSelector(command_args.port_list, "Select Port:")
-            selector.show(_port_selected, index)
-
-        return wrapper
-
-    def _create_new_view(self, window, comport, suffix=""):
-        """
-        Creates a new view for the serial output buffer
-
-        :param window: The parent window for the view
-        :param comport: The name of the comport the view is for
-
-        :return: The newly created view
-        """
-        filename = "{0}_{1}_{2}.txt".format(comport.replace("/dev/", "", 1), suffix, time.strftime("%m-%d-%y_%H-%M-%S", time.localtime()))
-        if window.num_groups() > 1:
-            window.focus_group(1)
-
-        view = window.new_file()
-        view.set_name(filename)
-        view.set_read_only(True)
-        view.set_syntax_file(serial_constants.SYNTAX_FILE)
-        return view
-
-    def _merge_args_with_defaults(self, command_args):
-        for attr in SerialSettings.SETTINGS_LIST:
-            if getattr(command_args, attr) is None:
-                default_value = getattr(self.default_settings, attr)
-                setattr(command_args, attr, default_value)
-
-    def _create_port(self, command_args):
-        """
-        Creates and starts a SerialMonitorThread with the port info given
-
-        :param command_args: The port info in order to open the serial port
-        :type command_args: SerialSettings
-        """
-        # Create the serial port without specifying the comport so it does not automatically open
-<<<<<<< HEAD
-        stream = SerialTextStream(command_args)
-=======
-        self.logger.info("Creating serial port: {}, baud: {}".format(command_args.comport, command_args.baud))
-        serial_port = serial.Serial(None, command_args.baud, timeout=0.05)
->>>>>>> 02b3bed5
-
-        window = sublime.active_window()
-        view = self._create_new_view(window, command_args.comport)
-
-        sm_thread = serial_monitor_thread.SerialMonitor(stream, view, window)
-
-        self._merge_args_with_defaults(command_args)
-        sm_thread.enable_timestamps(command_args.enable_timestamps)
-        sm_thread.set_line_endings(command_args.line_endings)
-        sm_thread.set_local_echo(command_args.local_echo)
-
-        self.open_ports[command_args.comport] = sm_thread
-        sm_thread.start()
-
-        sublime.status_message("Starting serial monitor on {0}".format(command_args.comport))
-
-    def _select_filtering_file(self, command_args, remove_list=list(), add_filter=True):
-        filter_files = []
-        if add_filter:
-            sm_views = [sm.view for sm in self.open_ports.values()]
-            for window in sublime.windows():
-                for view in window.views():
-                    if view in sm_views:
-                        continue
-
-                    if "json" not in view.settings().get("syntax").lower():
-                        continue
-
-                    try:
-                        f = FilterFile.parse_filter_file(view.substr(sublime.Region(0, view.size())), True)
-                        if f:
-                            filter_files.append(f)
-                    except FilterException:
-                        pass
-        else:
-            filter_files = remove_list
-
-        if not filter_files:
-            sublime.message_dialog("Unable to find any valid filters")
-            return
-
-        selection_header = "Select filter to {}:".format("add" if add_filter else "remove")
-        selections = [f.name for f in filter_files]
-        sm_thread = self.open_ports[command_args.comport]
-
-        def _filter_selected(item, selected_index):
-                filter_file = filter_files[selected_index]
-                if add_filter:
-                    filter_view = self._create_new_view(sublime.active_window(), command_args.comport, filter_file.name)
-                    sm_thread.add_filter(filter_file, filter_view)
-                else:
-                    sm_thread.remove_filter(filter_file)
-
-        selector = SerialOptionSelector(selections, selection_header)
-        selector.show(_filter_selected)
+import sys
+import os
+import time
+import sublime
+import sublime_plugin
+
+sys.path.append(os.path.dirname(__file__))
+
+import logger
+import serial_monitor_thread
+from serial_settings import SerialSettings
+from filter.serial_filter import FilterFile, FilterException
+from . import command_history_event_listener
+
+from hardware import serial, list_ports
+from stream.serial_text_stream import SerialTextStream
+import serial_constants
+
+# List of baud rates to choose from when opening a serial port
+BAUD_RATES = ["9600", "19200", "38400", "57600", "115200"]
+
+
+class SerialOptionSelector(object):
+    """
+    Class that helps select items from Sublime's drop-down menu
+    """
+    def __init__(self, items, header=None):
+        """
+        Creates the selector to show the items and header given
+
+        :param items: the selectable items to show in the drop-down
+        :type items: list or tuple of strings
+        :param header: optional non-selectable item to be shown as the first entry in the list
+        :type header: str
+        """
+        self.items = items.copy()
+        self.header = header
+        if header:
+            self.items.insert(0, header)
+
+    def show(self, callback, starting_index=0):
+        """
+        Shows the list for the user to choose from
+
+        :param callback: function to call when the user has selected an item.
+                         Should take 2 positional arguments: the string selected, the index selected
+        :param starting_index: the index of the initial item to be highlighted when shown
+        :type starting_index: int
+        """
+        starting_index = max(starting_index, 0)
+        if self.header:
+            starting_index += 1
+        starting_index = min(starting_index, len(self.items))
+
+        def item_selected(selected_index):
+            if selected_index == -1:
+                # User cancelled, do not call callback
+                return
+            if self.header and selected_index == 0:
+                # User selected the header, show the dropdown again
+                self.show(callback, -1)
+                return
+
+            item = self.items[selected_index]
+            if self.header:
+                selected_index -= 1
+
+            callback(item, selected_index)
+
+        sublime.active_window().show_quick_panel(self.items, item_selected, flags=sublime.KEEP_OPEN_ON_FOCUS_LOST, selected_index=starting_index)
+
+
+class SerialMonitorCommand(sublime_plugin.ApplicationCommand):
+    """
+    Main class for running commands using the serial monitor
+    """
+
+    class PortListType(object):
+        """
+        Enum for selecting the port list to use when selecting a COM port
+        """
+        AVAILABLE = 0
+        OPEN = 1
+
+    def __init__(self):
+        super(SerialMonitorCommand, self).__init__()
+        self.default_settings = SerialSettings(None)
+        self.logger = None
+        try:
+            self.last_settings = sublime.load_settings(serial_constants.LAST_USED_SETTINGS)
+        except:
+            self.last_settings = sublime.save_settings(serial_constants.LAST_USED_SETTINGS)
+
+        # Map for the run command args and the functions to handle the command
+        self.arg_map = {
+            "connect":           self._select_port_wrapper(self.connect, self.PortListType.AVAILABLE),
+            "disconnect":        self._select_port_wrapper(self.disconnect, self.PortListType.OPEN),
+            "reconfigure_port":  self._select_port_wrapper(self.reconfigure_port, self.PortListType.OPEN),
+            "write_line":        self._select_port_wrapper(self.write_line, self.PortListType.OPEN),
+            "write_file":        self._select_port_wrapper(self.write_file, self.PortListType.OPEN),
+            "new_buffer":        self._select_port_wrapper(self.new_buffer, self.PortListType.OPEN),
+            "clear_buffer":      self._select_port_wrapper(self.clear_buffer, self.PortListType.OPEN),
+            "timestamp_logging": self._select_port_wrapper(self.timestamp_logging, self.PortListType.OPEN),
+            "line_endings":      self._select_port_wrapper(self.line_endings, self.PortListType.OPEN),
+            "local_echo":        self._select_port_wrapper(self.local_echo, self.PortListType.OPEN),
+            "filter":            self._select_port_wrapper(self.filter, self.PortListType.OPEN),
+            "_port_closed":      self.disconnected
+        }
+        self.open_ports = {}
+
+    def run(self, serial_command, **args):
+        if not self.logger:
+            settings = sublime.load_settings("serial_monitor.sublime-settings")
+            self.logger = logger.create("serial_monitor", settings.get("log_level"))
+        self.last_settings = sublime.load_settings(serial_constants.LAST_USED_SETTINGS)
+        self.logger.debug("Running command: {}, args: {}".format(serial_command, args))
+        try:
+            func = self.arg_map[serial_command]
+        except KeyError:
+            self.logger.error("Unknown serial command: {0}".format(serial_command))
+            return
+
+        # Create a CommandArgs object to pass around the args
+        command_args = SerialSettings(func, **args)
+        func(command_args)
+        sublime.save_settings(serial_constants.LAST_USED_SETTINGS)
+
+    def connect(self, command_args):
+        """
+        Handler for the "connect" command.  Is wrapped in the _select_port_wrapper to get the comport from the user
+
+        :param command_args: The info of the port to connect to
+        :type command_args: SerialSettings
+        """
+
+        # Callback function for the baud selection quick panel
+        def baud_selected(baud_rate, index):
+            command_args.baud = baud_rate
+            self.logger.debug("Baud rate selected: {}".format(baud_rate))
+            self.last_settings.set("baud", baud_rate)
+            self._create_port(command_args)
+
+        if self.default_settings.baud is not None:
+            command_args.baud = self.default_settings.baud
+            self.logger.debug("Default baud rate detected, using {}".format(command_args.baud))
+
+        # If baud is already set, continue to port creation
+        if command_args.baud is not None:
+            self._create_port(command_args)
+            return
+
+        baud = self.last_settings.get("baud", 9600)
+        index = -1
+        if baud in BAUD_RATES:
+            index = BAUD_RATES.index(str(baud))
+
+        selector = SerialOptionSelector(BAUD_RATES, "Select Baud Rate:")
+        selector.show(baud_selected, index)
+
+    def disconnect(self, command_args):
+        """
+        Handler for the "disconnect" command.  Is wrapped in the _select_port_wrapper to get the comport from the user
+
+        :param command_args: The info of the port to disconnect from
+        :type command_args: SerialSettings
+        """
+        self.logger.debug("Running Disconnect command")
+        self.open_ports[command_args.comport].disconnect()
+
+    def disconnected(self, command_args):
+        """
+        Handler for the "_port_closed" command.  This function should only be called by the SerialMonitorThread class
+        to inform that the port has been closed
+
+        :param command_args: The info of the port that was disconnected
+        :type command_args: SerialSettings
+        """
+        sublime.status_message("Disconnected from {0}".format(command_args.comport))
+        if command_args.comport in self.open_ports:
+            self.open_ports.pop(command_args.comport)
+
+    def write_line(self, command_args):
+        """
+        Handler for the "write_line" command.  Is wrapped in the _select_port_wrapper to get the comport from the user
+
+        :param command_args: The info of the port to write to
+        :type command_args: SerialSettings
+        """
+        # Callback to send the text to the SerialMonitorThread that handles the read/write for the port
+        def _text_entered(text):
+            self.logger.debug("Writing line to serial port: '{}'".format(text))
+            output_view = self.open_ports[command_args.comport].view
+            output_view.window().focus_view(output_view)
+            output_view.window().run_command("serial_monitor_scroll", {"view_id": output_view.id()})
+            self.open_ports[command_args.comport].write_line(text + "\n")
+            self.write_line(command_args)
+            command_history_event_listener.add_text_to_history(text)
+
+        # Callback for when text was entered into the input panel.
+        # If the user enters a newline (shift+enter), send it to the serial port since the entry is single lined
+        def _text_changed(text):
+            if text and text[-1] == '\n':
+                _text_entered(text[:-1])  # Strip the newline from the end since it'll be appended by _text_entered
+
+        # Text was already specified from the command args, skip the user input
+        if command_args.text:
+            _text_entered(command_args.text)
+        else:
+            input_view = sublime.active_window().show_input_panel("Enter Text (%s):" % command_args.comport, "",
+                                                                  _text_entered, _text_changed, None)
+            # Add setting to the view so it can be found by the event listener
+            input_view.settings().set("serial_input", True)
+            input_view.settings().set("gutter", False)
+            input_view.assign_syntax("Packages/Python/Python.sublime-syntax")
+
+    def write_file(self, command_args):
+        """
+        Handler for the "write_file" command.  Is wrapped in the _select_port_wrapper to get the comport from the user
+
+        :param command_args: The info of the port to write to
+        :type command_args: SerialSettings
+        """
+        view = sublime.active_window().active_view()
+        if view in [sm.view for sm in self.open_ports.values()]:
+            sublime.message_dialog("Cannot write output view to serial port")
+            return
+
+        selection = view.sel()
+        # if there's only one selection and is empty (or user wants to override selection regions),
+        # set the list to the whole file
+        if (len(selection) == 1 and selection[0].empty()) or command_args.override_selection:
+            regions = [sublime.Region(0, view.size())]
+        else:
+            regions = [r for r in selection if not r.empty()]  # disregard any empty regions
+        # if still ended up with an empty list (i.e. all regions in selection were empty), send the whole file
+        if not regions:
+            regions.append(sublime.Region(0, view.size()))
+
+        output_view = self.open_ports[command_args.comport].view
+        output_view.window().focus_view(output_view)
+        output_view.window().run_command("serial_monitor_scroll", {"view_id": output_view.id()})
+        self.open_ports[command_args.comport].write_file(view, regions)
+
+    def clear_buffer(self, command_args):
+        """
+        Handler for the "clear_buffer" command.  Clears the current output for the serial port
+        Is wrapped in the _select_port_wrapper to get the comport from the user
+
+        :param command_args: The info of the port to configure
+        :type command_args: SerialSettings
+        """
+        self.logger.debug("Clearing buffer for {}".format(command_args.comport))
+        output_view = self.open_ports[command_args.comport].view
+        output_view.run_command("serial_monitor_erase")
+
+    def new_buffer(self, command_args):
+        """
+        Handler for the "new_buffer" command.  Creates a new output buffer for the serial port
+        Is wrapped in the _select_port_wrapper to get the comport from the user
+
+        :param command_args: The info of the port to configure
+        :type command_args: SerialSettings
+        """
+        self.logger.debug("Creating a new buffer for {}".format(command_args.comport))
+        window = sublime.active_window()
+        view = self._create_new_view(window, command_args.comport)
+        self.open_ports[command_args.comport].set_output_view(view)
+
+    def timestamp_logging(self, command_args):
+        """
+        Handler for the "timestamp_logging" command.
+        Is wrapped in the _select_port_wrapper to get the comport from the user
+
+        :param command_args: The info of the port to configure
+        :type command_args: SerialSettings
+        """
+        # Choice list is arranged so that disable maps to 0 (False), enable maps to 1 (True)
+        choice_list = ["Disable", "Enable"]
+
+        def _logging_selected(item, selected_index):
+            self.logger.debug("Setting timestamp logging to {}".format(item))
+            self.open_ports[command_args.comport].enable_timestamps(selected_index)
+
+        if command_args.enable_timestamps is not None:
+            self.open_ports[command_args.comport].enable_timestamps(command_args.enable_timestamps)
+        else:
+            selector = SerialOptionSelector(choice_list, "Timestamp Logging:")
+            selector.show(_logging_selected)
+
+    def line_endings(self, command_args):
+        """
+        Handler for the "line_endings" command.
+        Is wrapped in the _select_port_wrapper to get the comport from the user
+
+        :param command_args: The info of the port to configure
+        :type command_args: SerialSettings
+        """
+        choice_list = ["CR", "LF", "CRLF"]
+
+        def _line_endings_selected(line_ending, selected_index):
+            self.logger.debug("Setting line endings to {}".format(line_ending))
+            self.open_ports[command_args.comport].set_line_endings(line_ending)
+
+        if command_args.line_endings is not None:
+            self.open_ports[command_args.comport].set_line_endings(command_args.line_endings)
+        else:
+            selector = SerialOptionSelector(choice_list, "Line Endings:")
+            selector.show(_line_endings_selected)
+
+    def reconfigure_port(self, command_args):
+        """
+        Handler for the "reconfigure_port" command.
+        Is wrapped in the _select_port_wrapper to get the comport from the user
+
+        :param command_args: The info of the port to configure
+        :type command_args: SerialSettings
+        """
+        sm_thread = self.open_ports[command_args.comport]
+
+        s = serial.SerialBase()
+        baud_list = [b[0] for b in s.getSupportedBaudrates()]
+        data_bits_list = [b[0] for b in s.getSupportedByteSizes()]
+        stop_bits_list = [b[0] for b in s.getSupportedStopbits()]
+        parity_list = s.getSupportedParities()
+
+        config = sm_thread.get_config()
+
+        def stop_bits_selected(bits, index):
+            config.stop_bits = float(bits)
+            if config.stop_bits == int(bits):
+                config.stop_bits = int(bits)
+
+            self.logger.info("Reconfiguring port: {} baud, {} data, {} parity, {} stop)".format(*config))
+            sm_thread.reconfigure_port(*config)
+
+        def parity_selected(parity, index):
+            config.parity = parity_list[index][1]
+            index = self._get_index_or_default(stop_bits_list, str(config.stop_bits))
+            selector = SerialOptionSelector(stop_bits_list, "Select Stop Bits:")
+            selector.show(stop_bits_selected, index)
+
+        def data_bits_selected(bits, index):
+            config.data_bits = int(bits)
+            index = self._get_index_or_default([p[1] for p in parity_list], str(config.parity))
+            selector = SerialOptionSelector([p[0] for p in parity_list], "Select Parity:")
+            selector.show(parity_selected, index)
+
+        def baud_selected(baud, index):
+            config.baud = int(baud)
+            index = self._get_index_or_default(data_bits_list, str(config.data_bits))
+            selector = SerialOptionSelector(data_bits_list, "Select Data Bits:")
+            selector.show(data_bits_selected, index)
+
+        index = self._get_index_or_default(baud_list, str(config.baud))
+        selector = SerialOptionSelector(baud_list, "Select Baud Rate:")
+        selector.show(baud_selected, index)
+
+    def filter(self, command_args):
+        """
+        Handler for the "filter" command.
+        Is wrapped in the _select_port_wrapper to get the comport from the user
+
+        :param command_args: The info of the port to configure
+        :type command_args: SerialSettings
+        """
+        choice_list = ["Add Filter", "Remove Filter"]
+
+        filters = self.open_ports[command_args.comport].filters()
+
+        def _enable_disable_selected(item, selected_index):
+            if selected_index == 1:
+                self._select_filtering_file(command_args, filters, False)
+            elif selected_index == 0:
+                self._select_filtering_file(command_args)
+
+        if len(filters) != 0:
+            selector = SerialOptionSelector(choice_list)
+            selector.show(_enable_disable_selected)
+        else:
+            self._select_filtering_file(command_args)
+
+    def local_echo(self, command_args):
+        """
+        Handler for the "local_echo" command.
+        Is wrapped in the _select_port_wrapper to get the comport from the user
+
+        :param command_args: The info of the port to configure
+        :type command_args: SerialSettings
+        """
+        choice_list = ["Disable", "Enable"]
+
+        def _echo_selected(item, selected_index):
+            self.logger.debug("Setting local echo to {}".format(item))
+            self.open_ports[command_args.comport].set_local_echo(selected_index)
+
+        if command_args.local_echo is not None:
+            self.open_ports[command_args.comport].set_local_echo(command_args.local_echo)
+        else:
+            selector = SerialOptionSelector(choice_list, "Local Echo:")
+            selector.show(_echo_selected)
+
+    def _get_index_or_default(self, items, item, default=0):
+        """
+        Helper function to get the index of an item in a list, or return a default index if it's not there
+        :param items: the list to check in
+        :param item: the item to find
+        :param default: the default value to return if not found
+        :return: the index of the item in items
+        """
+        if item in items:
+            default = items.index(item)
+        return default
+
+    def _select_port_wrapper(self, func, list_type):
+        """
+        Wrapper function to select the comport based on the user input
+
+        :param func: The function to wrap
+        :param list_type: The type of list to use for selecting the comport
+        :type list_type: SerialMonitorCommand.PortListType or int
+        """
+        def wrapper(command_args):
+            def _port_assigned():
+                self.default_settings = SerialSettings.load_defaults(command_args.comport)
+                self.last_settings.set("comport", command_args.comport)
+                command_args.callback(command_args)
+
+            open_port_names = sorted(self.open_ports.keys())
+
+            if list_type == self.PortListType.AVAILABLE:
+                # Get a list of the available ports that aren't currently open
+                port_list = [c for c in list_ports(exclude=open_port_names) if c not in self.open_ports]
+            else:
+                port_list = open_port_names
+
+            if not port_list:
+                sublime.message_dialog("No serial ports {}".format("open" if list_type == self.PortListType.OPEN else "available"))
+                return
+
+            command_args.callback = func
+            command_args.port_list = port_list
+
+            # If the comport is already specified, skip the selection process
+            if command_args.comport:
+                _port_assigned()
+                return
+
+            # If there's only one port in the list, skip the selection process
+            if len(command_args.port_list) == 1:
+                command_args.comport = command_args.port_list[0]
+                _port_assigned()
+                return
+
+            index = -1
+            comport = self.last_settings.get("comport", "COM1")
+            if comport in command_args.port_list:
+                index = command_args.port_list.index(comport)
+
+            # Callback function for the port selection quick panel
+            def _port_selected(selected_comport, selected_index):
+                self.logger.debug("Port selected: {}".format(selected_comport))
+                command_args.comport = selected_comport
+                _port_assigned()
+
+            selector = SerialOptionSelector(command_args.port_list, "Select Port:")
+            selector.show(_port_selected, index)
+
+        return wrapper
+
+    def _create_new_view(self, window, comport, suffix=""):
+        """
+        Creates a new view for the serial output buffer
+
+        :param window: The parent window for the view
+        :param comport: The name of the comport the view is for
+
+        :return: The newly created view
+        """
+        filename = "{0}_{1}_{2}.txt".format(comport.replace("/dev/", "", 1), suffix, time.strftime("%m-%d-%y_%H-%M-%S", time.localtime()))
+        if window.num_groups() > 1:
+            window.focus_group(1)
+
+        view = window.new_file()
+        view.set_name(filename)
+        view.set_read_only(True)
+        view.set_syntax_file(serial_constants.SYNTAX_FILE)
+        return view
+
+    def _merge_args_with_defaults(self, command_args):
+        for attr in SerialSettings.SETTINGS_LIST:
+            if getattr(command_args, attr) is None:
+                default_value = getattr(self.default_settings, attr)
+                setattr(command_args, attr, default_value)
+
+    def _create_port(self, command_args):
+        """
+        Creates and starts a SerialMonitorThread with the port info given
+
+        :param command_args: The port info in order to open the serial port
+        :type command_args: SerialSettings
+        """
+        self.logger.info("Creating serial port: {}, baud: {}".format(command_args.comport, command_args.baud))
+        stream = SerialTextStream(command_args)
+
+        window = sublime.active_window()
+        view = self._create_new_view(window, command_args.comport)
+
+        sm_thread = serial_monitor_thread.SerialMonitor(stream, view, window)
+
+        self._merge_args_with_defaults(command_args)
+        sm_thread.enable_timestamps(command_args.enable_timestamps)
+        sm_thread.set_line_endings(command_args.line_endings)
+        sm_thread.set_local_echo(command_args.local_echo)
+
+        self.open_ports[command_args.comport] = sm_thread
+        sm_thread.start()
+
+        sublime.status_message("Starting serial monitor on {0}".format(command_args.comport))
+
+    def _select_filtering_file(self, command_args, remove_list=list(), add_filter=True):
+        filter_files = []
+        if add_filter:
+            sm_views = [sm.view for sm in self.open_ports.values()]
+            for window in sublime.windows():
+                for view in window.views():
+                    if view in sm_views:
+                        continue
+
+                    if "json" not in view.settings().get("syntax").lower():
+                        continue
+
+                    try:
+                        f = FilterFile.parse_filter_file(view.substr(sublime.Region(0, view.size())), True)
+                        if f:
+                            filter_files.append(f)
+                    except FilterException:
+                        pass
+        else:
+            filter_files = remove_list
+
+        if not filter_files:
+            sublime.message_dialog("Unable to find any valid filters")
+            return
+
+        selection_header = "Select filter to {}:".format("add" if add_filter else "remove")
+        selections = [f.name for f in filter_files]
+        sm_thread = self.open_ports[command_args.comport]
+
+        def _filter_selected(item, selected_index):
+                filter_file = filter_files[selected_index]
+                if add_filter:
+                    filter_view = self._create_new_view(sublime.active_window(), command_args.comport, filter_file.name)
+                    sm_thread.add_filter(filter_file, filter_view)
+                else:
+                    sm_thread.remove_filter(filter_file)
+
+        selector = SerialOptionSelector(selections, selection_header)
+        selector.show(_filter_selected)