--- conflicted
+++ resolved
@@ -1,461 +1,457 @@
-import sys
-import os
-import time
-
-import sublime
-import sublime_plugin
-
-sys.path.append(os.path.dirname(__file__))
-sys.path.append(os.path.join(os.path.dirname(__file__), "serial"))
-
-import serial_monitor_thread
-from command_history import CommandHistory
-from serial_settings import SerialSettings
-from filter import FilterFile, FilterParsingError, FilterAttributeError, FilterException
-
-# Check if test mode is enabled
-TEST_MODE = False
-settings = sublime.load_settings("serial_monitor.sublime-settings")
-if settings.get("test_mode"):
-    print("Serial Monitor: Test Mode enabled")
-    TEST_MODE = True
-del settings
-
-# Load the correct serial implementation based on TEST_MODE
-if not TEST_MODE:
-    import serial
-    from serial_utils import list_ports
-else:
-    import mock_serial as serial
-    from mock_serial.list_ports import list_ports
-
-# List of baud rates to choose from when opening a serial port
-BAUD_RATES = ["9600", "19200", "38400", "57600", "115200"]
-
-entry_history = CommandHistory()
-
-
-class SerialMonitorEventListener(sublime_plugin.EventListener):
-    def on_text_command(self, view, command, cmd_args):
-        """
-        Runs every time a text command is executed on a view.  If the view is the "serial input" view and
-        the command is Page Up/Down, replace the command with the serial monitor update entry command
-        """
-        if view.settings().get("serial_input"):
-            if command == "move" and cmd_args["by"] == "pages":
-                # Page Up was pressed and there's more entries in the history
-                if not cmd_args["forward"] and entry_history.has_next():
-                    return "serial_monitor_update_entry", {"text": entry_history.get_next()}
-                # Page Down was pressed and there are more entries in the history
-                elif cmd_args["forward"] and entry_history.has_previous():
-                    return "serial_monitor_update_entry", {"text": entry_history.get_previous()}
-
-
-
-class SerialMonitorCommand(sublime_plugin.ApplicationCommand):
-    """
-    Main class for running commands using the serial monitor
-    """
-
-    class PortListType(object):
-        """
-        Enum for selecting the port list to use when selecting a COM port
-        """
-        AVAILABLE = 0
-        OPEN = 1
-
-    def __init__(self):
-        super(SerialMonitorCommand, self).__init__()
-        self.default_settings_name = "serial_monitor.sublime-settings"
-        self.last_used_settings_name = "serial_monitor_last_used.sublime-settings"
-        self.syntax_file = "Packages/serial_monitor/syntax/serial_monitor.tmLanguage"
-
-        self.default_settings = SerialSettings(None)
-
-        try:
-            self.last_settings = sublime.load_settings(self.last_used_settings_name)
-        except:
-            self.last_settings = sublime.save_settings(self.last_used_settings_name)
-
-        # Map for the run command args and the functions to handle the command
-        self.arg_map = {
-            "connect":    self._select_port_wrapper(self.connect, self.PortListType.AVAILABLE),
-            "disconnect": self._select_port_wrapper(self.disconnect, self.PortListType.OPEN),
-            "write_line": self._select_port_wrapper(self.write_line, self.PortListType.OPEN),
-            "write_file": self._select_port_wrapper(self.write_file, self.PortListType.OPEN),
-            "new_buffer": self._select_port_wrapper(self.new_buffer, self.PortListType.OPEN),
-            "clear_buffer": self._select_port_wrapper(self.clear_buffer, self.PortListType.OPEN),
-            "timestamp_logging": self._select_port_wrapper(self.timestamp_logging, self.PortListType.OPEN),
-            "line_endings": self._select_port_wrapper(self.line_endings, self.PortListType.OPEN),
-            "local_echo": self._select_port_wrapper(self.local_echo, self.PortListType.OPEN),
-            "filter": self._select_port_wrapper(self.filter, self.PortListType.OPEN),
-            "_port_closed": self.disconnected
-        }
-        self.open_ports = {}
-
-    def run(self, serial_command, **args):
-        self.last_settings = sublime.load_settings(self.last_used_settings_name)
-
-        try:
-            func = self.arg_map[serial_command]
-        except KeyError:
-            print("Unknown serial command: {0}".format(serial_command))
-            return
-
-        # Create a CommandArgs object to pass around the args
-        command_args = SerialSettings(func, **args)
-        func(command_args)
-        sublime.save_settings(self.last_used_settings_name)
-
-    def connect(self, command_args):
-        """
-        Handler for the "connect" command.  Is wrapped in the _select_port_wrapper to get the comport from the user
-
-        :param command_args: The info of the port to connect to
-        :type command_args: SerialSettings
-        """
-
-        if self.default_settings.baud is not None:
-            command_args.baud = self.default_settings.baud
-
-        # If baud is already set, continue to port creation
-        if command_args.baud is not None:
-            self._create_port(command_args)
-            return
-
-        baud = self.last_settings.get("baud", 9600)
-        index = -1
-        if baud in BAUD_RATES:
-            index = BAUD_RATES.index(str(baud))
-
-        # Callback function for the baud selection quick panel
-        def _baud_selected(selected_index):
-            if selected_index == -1:  # Cancelled
-                return
-            command_args.baud = BAUD_RATES[selected_index]
-            self.last_settings.set("baud", BAUD_RATES[selected_index])
-            self._create_port(command_args)
-
-        sublime.active_window().show_quick_panel(BAUD_RATES, _baud_selected, flags=sublime.KEEP_OPEN_ON_FOCUS_LOST, selected_index=index)
-
-    def disconnect(self, command_args):
-        """
-        Handler for the "disconnect" command.  Is wrapped in the _select_port_wrapper to get the comport from the user
-
-        :param command_args: The info of the port to disconnect from
-        :type command_args: SerialSettings
-        """
-        self.open_ports[command_args.comport].disconnect()
-
-    def disconnected(self, command_args):
-        """
-        Handler for the "_port_closed" command.  This function should only be called by the SerialMonitorThread class
-        to inform that the port has been closed
-
-        :param command_args: The info of the port that was disconnected
-        :type command_args: SerialSettings
-        """
-        sublime.status_message("Disconnected from {0}".format(command_args.comport))
-        if command_args.comport in self.open_ports:
-            self.open_ports.pop(command_args.comport)
-
-    def write_line(self, command_args):
-        """
-        Handler for the "write_line" command.  Is wrapped in the _select_port_wrapper to get the comport from the user
-
-        :param command_args: The info of the port to write to
-        :type command_args: SerialSettings
-        """
-
-        # Callback to send the text to the SerialMonitorThread that handles the read/write for the port
-        def _text_entered(text):
-            output_view = self.open_ports[command_args.comport].view
-            output_view.window().run_command("serial_monitor_scroll", {"view_id": output_view.id()})
-            self.open_ports[command_args.comport].write_line(text + "\n")
-            self.write_line(command_args)
-            entry_history.add_entry(text)
-
-        # Callback for when text was entered into the input panel.
-        # If the user enters a newline (shift+enter), send it to the serial port since the entry is single lined
-        def _text_changed(text):
-            if text and text[-1] == '\n':
-                _text_entered(text[:-1])  # Strip the newline from the end since it'll be appended by _text_entered
-
-        # Text was already specified from the command args, skip the user input
-        if command_args.text:
-            _text_entered(command_args.text)
-        else:
-            input_view = sublime.active_window().show_input_panel("Enter Text (%s):" % command_args.comport, "",
-                                                                  _text_entered, _text_changed, None)
-            # Add setting to the view so it can be found by the event listener
-            input_view.settings().set("serial_input", True)
-
-    def write_file(self, command_args):
-        """
-        Handler for the "write_file" command.  Is wrapped in the _select_port_wrapper to get the comport from the user
-
-        :param command_args: The info of the port to write to
-        :type command_args: SerialSettings
-        """
-        view = sublime.active_window().active_view()
-        if view in [sm.view for sm in self.open_ports.values()]:
-            sublime.message_dialog("Cannot write output view to serial port")
-            return
-
-        selection = view.sel()
-        # if there's only one selection and is empty (or user wants to override selection regions),
-        # set the list to the whole file
-        if (len(selection) == 1 and selection[0].empty()) or command_args.override_selection:
-            regions = [sublime.Region(0, view.size())]
-        else:
-            regions = [r for r in selection if not r.empty()]  # disregard any empty regions
-        # if still ended up with an empty list (i.e. all regions in selection were empty), send the whole file
-        if not regions:
-            regions.append(sublime.Region(0, view.size()))
-
-        output_view = self.open_ports[command_args.comport].view
-        output_view.window().run_command("serial_monitor_scroll", {"view_id": output_view.id()})
-        self.open_ports[command_args.comport].write_file(view, regions)
-
-    def clear_buffer(self, command_args):
-        """
-        Handler for the "clear_buffer" command.  Clears the current output for the serial port
-        Is wrapped in the _select_port_wrapper to get the comport from the user
-
-        :param command_args: The info of the port to configure
-        :type command_args: SerialSettings
-        """
-        output_view = self.open_ports[command_args.comport].view
-        output_view.run_command("serial_monitor_erase")
-
-    def new_buffer(self, command_args):
-        """
-        Handler for the "new_buffer" command.  Creates a new output buffer for the serial port
-        Is wrapped in the _select_port_wrapper to get the comport from the user
-
-        :param command_args: The info of the port to configure
-        :type command_args: SerialSettings
-        """
-        window = sublime.active_window()
-        view = self._create_new_view(window, command_args.comport)
-        self.open_ports[command_args.comport].set_output_view(view)
-
-    def timestamp_logging(self, command_args):
-        """
-        Handler for the "timestamp_logging" command.
-        Is wrapped in the _select_port_wrapper to get the comport from the user
-
-        :param command_args: The info of the port to configure
-        :type command_args: SerialSettings
-        """
-        # Choice list is arranged so that disable maps to 0 (False), enable maps to 1 (True)
-        choice_list = ["Disable Timestamp Logging", "Enable Timestamp Logging"]
-
-        def _logging_selected(selected_index):
-            if selected_index != -1:  # Cancelled
-                self.open_ports[command_args.comport].enable_timestamps(selected_index)
-
-        if command_args.enable_timestamps is not None:
-            self.open_ports[command_args.comport].enable_timestamps(command_args.enable_timestamps)
-        else:
-            sublime.active_window().show_quick_panel(choice_list, _logging_selected )
-
-    def line_endings(self, command_args):
-        """
-        Handler for the "line_endings" command.
-        Is wrapped in the _select_port_wrapper to get the comport from the user
-
-        :param command_args: The info of the port to configure
-        :type command_args: SerialSettings
-        """
-        choice_list = ["CR", "LF", "CRLF"]
-
-        def _line_endings_selected(selected_index):
-            if selected_index != -1:
-                self.open_ports[command_args.comport].set_line_endings(choice_list[selected_index])
-
-        if command_args.line_endings is not None:
-            self.open_ports[command_args.comport].set_line_endings(command_args.line_endings)
-        else:
-            sublime.active_window().show_quick_panel(choice_list, _line_endings_selected)
-
-    def filter(self, command_args):
-        choice_list = ["Disable Filtering", "Change Filtering"]
-
-        def _enable_disable_selected(selected_index):
-            if selected_index == 0:
-                self.open_ports[command_args.comport].set_filtering(False)
-            elif selected_index == 1:
-                self._select_filtering_file(command_args)
-
-        if self.open_ports[command_args.comport].filtering():
-            sublime.active_window().show_quick_panel(choice_list, _enable_disable_selected)
-        else:
-            self._select_filtering_file(command_args)
-
-    def local_echo(self, command_args):
-        """
-        Handler for the "local_echo" command.
-        Is wrapped in the _select_port_wrapper to get the comport from the user
-
-        :param command_args: The info of the port to configure
-        :type command_args: SerialSettings
-        """
-        choice_list = ["Disable Local Echo", "Enable Local Echo"]
-
-        def _echo_selected(selected_index):
-            if selected_index != -1:
-                self.open_ports[command_args.comport].set_local_echo(selected_index)
-
-        if command_args.local_echo is not None:
-            self.open_ports[command_args.comport].set_local_echo(command_args.local_echo)
-        else:
-            sublime.active_window().show_quick_panel(choice_list, _echo_selected)
-
-    def _select_port_wrapper(self, func, list_type):
-        """
-        Wrapper function to select the comport based on the user input
-
-        :param func: The function to wrap
-        :param list_type: The type of list to use for selecting the comport
-        :type list_type: SerialMonitorCommand.PortListType or int
-        """
-        def wrapper(command_args):
-            open_port_names = sorted(self.open_ports)
-
-            if list_type == self.PortListType.AVAILABLE:
-                # Get a list of the available ports that aren't currently open
-                port_list = [c for c in list_ports() if c not in self.open_ports]
-            else:
-                port_list = open_port_names
-
-            if not port_list:
-                sublime.message_dialog("No serial ports {}".format("open" if list_type == self.PortListType.OPEN else "available"))
-                return
-
-            command_args.callback = func
-            command_args.port_list = port_list
-
-            # If the comport is already specified, skip the selection process
-            if command_args.comport:
-                command_args.callback(command_args)
-                return
-            # If there's only one port in the list, skip the selection process
-            if len(command_args.port_list) == 1:
-                command_args.comport = command_args.port_list[0]
-                command_args.callback(command_args)
-                return
-
-            index = -1
-            comport = self.last_settings.get("comport", "COM1")
-            if comport in command_args.port_list:
-                index = command_args.port_list.index(comport)
-
-            # Callback function for the port selection quick panel
-            def _port_selected(selected_index):
-                if selected_index == -1:  # Cancelled
-                    return
-
-                command_args.comport = command_args.port_list[selected_index]
-                self.default_settings = SerialSettings.load_defaults(command_args.comport)
-                self.last_settings.set("comport", command_args.comport)
-                command_args.callback(command_args)
-
-            sublime.active_window().show_quick_panel(command_args.port_list, _port_selected,
-                                                     flags=sublime.KEEP_OPEN_ON_FOCUS_LOST, selected_index=index)
-        return wrapper
-
-    def _create_new_view(self, window, comport, suffix=""):
-        """
-        Creates a new view for the serial output buffer
-
-        :param window: The parent window for the view
-        :param comport: The name of the comport the view is for
-
-        :return: The newly created view
-        """
-        last_focused = window.active_view()
-
-<<<<<<< HEAD
-        filename = "{0}_{1}_{2}.txt".format(comport, suffix, time.strftime("%m-%d-%y_%H-%M-%S", time.localtime()))
-=======
-        filename = "{0}_{1}.txt".format(comport.replace("/dev/", "", 1), time.strftime("%m-%d-%y_%H-%M-%S", time.localtime()))
->>>>>>> 77642dd0
-        if window.num_groups() > 1:
-            window.focus_group(1)
-
-        view = window.new_file()
-        view.set_name(filename)
-        view.set_read_only(True)
-        view.set_syntax_file(self.syntax_file)
-        window.focus_view(last_focused)
-
-        return view
-
-    def _create_port(self, command_args):
-        """
-        Creates and starts a SerialMonitorThread with the port info given
-
-        :param command_args: The port info in order to open the serial port
-        :type command_args: SerialSettings
-        """
-
-        # Create the serial port without specifying the comport so it does not automatically open
-        serial_port = serial.Serial(None, command_args.baud, timeout=0.05)
-
-        window = sublime.active_window()
-        view = self._create_new_view(window, command_args.comport)
-
-        sm_thread = serial_monitor_thread.SerialMonitor(command_args.comport, serial_port, view, window)
-
-        if command_args.enable_timestamps is not None:
-            sm_thread.enable_timestamps(command_args.enable_timestamps)
-        else:
-            sm_thread.enable_timestamps(self.default_settings.enable_timestamps)
-
-        if command_args.line_endings is not None:
-            sm_thread.set_line_endings(command_args.line_endings)
-        else:
-            sm_thread.set_line_endings(self.default_settings.line_endings)
-
-        if command_args.local_echo is not None:
-            sm_thread.set_local_echo(command_args.local_echo)
-        else:
-            sm_thread.set_local_echo(self.default_settings.local_echo)
-
-        self.open_ports[command_args.comport] = sm_thread
-        sm_thread.start()
-
-        sublime.status_message("Starting serial monitor on {0}".format(command_args.comport))
-
-    def _select_filtering_file(self, command_args):
-        filter_files = []
-        for window in sublime.windows():
-            for view in window.views():
-                if view in [sm.view for sm in self.open_ports.values()]:
-                    continue
-                try:
-                    f = FilterFile.parse_filter_file(view.substr(sublime.Region(0, view.size())), True)
-                    if f:
-                        filter_files.append(f)
-                except FilterException:
-                    pass
-
-        if not filter_files:
-            sublime.message_dialog("Unable to find any valid filters")
-            return
-
-        selections = ["Select filter to use:"] + [f.name for f in filter_files]
-        sm_thread = self.open_ports[command_args.comport]
-
-        def _filter_selected(selected_index):
-            if selected_index > 0:
-                filter_view = self._create_new_view(sublime.active_window(), command_args.comport, "filtered")
-                sm_thread.set_filtering(True, filter_files[selected_index - 1], filter_view)
-            elif selected_index == 0:
-                sublime.active_window().show_quick_panel(selections, _filter_selected, selected_index=0)
-
-        sublime.active_window().show_quick_panel(selections, _filter_selected, selected_index=1)
-
-
-
+import sys
+import os
+import time
+
+import sublime
+import sublime_plugin
+
+sys.path.append(os.path.dirname(__file__))
+sys.path.append(os.path.join(os.path.dirname(__file__), "serial"))
+
+import serial_monitor_thread
+from command_history import CommandHistory
+from serial_settings import SerialSettings
+from filter import FilterFile, FilterParsingError, FilterAttributeError, FilterException
+
+# Check if test mode is enabled
+TEST_MODE = False
+settings = sublime.load_settings("serial_monitor.sublime-settings")
+if settings.get("test_mode"):
+    print("Serial Monitor: Test Mode enabled")
+    TEST_MODE = True
+del settings
+
+# Load the correct serial implementation based on TEST_MODE
+if not TEST_MODE:
+    import serial
+    from serial_utils import list_ports
+else:
+    import mock_serial as serial
+    from mock_serial.list_ports import list_ports
+
+# List of baud rates to choose from when opening a serial port
+BAUD_RATES = ["9600", "19200", "38400", "57600", "115200"]
+
+entry_history = CommandHistory()
+
+
+class SerialMonitorEventListener(sublime_plugin.EventListener):
+    def on_text_command(self, view, command, cmd_args):
+        """
+        Runs every time a text command is executed on a view.  If the view is the "serial input" view and
+        the command is Page Up/Down, replace the command with the serial monitor update entry command
+        """
+        if view.settings().get("serial_input"):
+            if command == "move" and cmd_args["by"] == "pages":
+                # Page Up was pressed and there's more entries in the history
+                if not cmd_args["forward"] and entry_history.has_next():
+                    return "serial_monitor_update_entry", {"text": entry_history.get_next()}
+                # Page Down was pressed and there are more entries in the history
+                elif cmd_args["forward"] and entry_history.has_previous():
+                    return "serial_monitor_update_entry", {"text": entry_history.get_previous()}
+
+
+
+class SerialMonitorCommand(sublime_plugin.ApplicationCommand):
+    """
+    Main class for running commands using the serial monitor
+    """
+
+    class PortListType(object):
+        """
+        Enum for selecting the port list to use when selecting a COM port
+        """
+        AVAILABLE = 0
+        OPEN = 1
+
+    def __init__(self):
+        super(SerialMonitorCommand, self).__init__()
+        self.default_settings_name = "serial_monitor.sublime-settings"
+        self.last_used_settings_name = "serial_monitor_last_used.sublime-settings"
+        self.syntax_file = "Packages/serial_monitor/syntax/serial_monitor.tmLanguage"
+
+        self.default_settings = SerialSettings(None)
+
+        try:
+            self.last_settings = sublime.load_settings(self.last_used_settings_name)
+        except:
+            self.last_settings = sublime.save_settings(self.last_used_settings_name)
+
+        # Map for the run command args and the functions to handle the command
+        self.arg_map = {
+            "connect":    self._select_port_wrapper(self.connect, self.PortListType.AVAILABLE),
+            "disconnect": self._select_port_wrapper(self.disconnect, self.PortListType.OPEN),
+            "write_line": self._select_port_wrapper(self.write_line, self.PortListType.OPEN),
+            "write_file": self._select_port_wrapper(self.write_file, self.PortListType.OPEN),
+            "new_buffer": self._select_port_wrapper(self.new_buffer, self.PortListType.OPEN),
+            "clear_buffer": self._select_port_wrapper(self.clear_buffer, self.PortListType.OPEN),
+            "timestamp_logging": self._select_port_wrapper(self.timestamp_logging, self.PortListType.OPEN),
+            "line_endings": self._select_port_wrapper(self.line_endings, self.PortListType.OPEN),
+            "local_echo": self._select_port_wrapper(self.local_echo, self.PortListType.OPEN),
+            "filter": self._select_port_wrapper(self.filter, self.PortListType.OPEN),
+            "_port_closed": self.disconnected
+        }
+        self.open_ports = {}
+
+    def run(self, serial_command, **args):
+        self.last_settings = sublime.load_settings(self.last_used_settings_name)
+
+        try:
+            func = self.arg_map[serial_command]
+        except KeyError:
+            print("Unknown serial command: {0}".format(serial_command))
+            return
+
+        # Create a CommandArgs object to pass around the args
+        command_args = SerialSettings(func, **args)
+        func(command_args)
+        sublime.save_settings(self.last_used_settings_name)
+
+    def connect(self, command_args):
+        """
+        Handler for the "connect" command.  Is wrapped in the _select_port_wrapper to get the comport from the user
+
+        :param command_args: The info of the port to connect to
+        :type command_args: SerialSettings
+        """
+
+        if self.default_settings.baud is not None:
+            command_args.baud = self.default_settings.baud
+
+        # If baud is already set, continue to port creation
+        if command_args.baud is not None:
+            self._create_port(command_args)
+            return
+
+        baud = self.last_settings.get("baud", 9600)
+        index = -1
+        if baud in BAUD_RATES:
+            index = BAUD_RATES.index(str(baud))
+
+        # Callback function for the baud selection quick panel
+        def _baud_selected(selected_index):
+            if selected_index == -1:  # Cancelled
+                return
+            command_args.baud = BAUD_RATES[selected_index]
+            self.last_settings.set("baud", BAUD_RATES[selected_index])
+            self._create_port(command_args)
+
+        sublime.active_window().show_quick_panel(BAUD_RATES, _baud_selected, flags=sublime.KEEP_OPEN_ON_FOCUS_LOST, selected_index=index)
+
+    def disconnect(self, command_args):
+        """
+        Handler for the "disconnect" command.  Is wrapped in the _select_port_wrapper to get the comport from the user
+
+        :param command_args: The info of the port to disconnect from
+        :type command_args: SerialSettings
+        """
+        self.open_ports[command_args.comport].disconnect()
+
+    def disconnected(self, command_args):
+        """
+        Handler for the "_port_closed" command.  This function should only be called by the SerialMonitorThread class
+        to inform that the port has been closed
+
+        :param command_args: The info of the port that was disconnected
+        :type command_args: SerialSettings
+        """
+        sublime.status_message("Disconnected from {0}".format(command_args.comport))
+        if command_args.comport in self.open_ports:
+            self.open_ports.pop(command_args.comport)
+
+    def write_line(self, command_args):
+        """
+        Handler for the "write_line" command.  Is wrapped in the _select_port_wrapper to get the comport from the user
+
+        :param command_args: The info of the port to write to
+        :type command_args: SerialSettings
+        """
+
+        # Callback to send the text to the SerialMonitorThread that handles the read/write for the port
+        def _text_entered(text):
+            output_view = self.open_ports[command_args.comport].view
+            output_view.window().run_command("serial_monitor_scroll", {"view_id": output_view.id()})
+            self.open_ports[command_args.comport].write_line(text + "\n")
+            self.write_line(command_args)
+            entry_history.add_entry(text)
+
+        # Callback for when text was entered into the input panel.
+        # If the user enters a newline (shift+enter), send it to the serial port since the entry is single lined
+        def _text_changed(text):
+            if text and text[-1] == '\n':
+                _text_entered(text[:-1])  # Strip the newline from the end since it'll be appended by _text_entered
+
+        # Text was already specified from the command args, skip the user input
+        if command_args.text:
+            _text_entered(command_args.text)
+        else:
+            input_view = sublime.active_window().show_input_panel("Enter Text (%s):" % command_args.comport, "",
+                                                                  _text_entered, _text_changed, None)
+            # Add setting to the view so it can be found by the event listener
+            input_view.settings().set("serial_input", True)
+
+    def write_file(self, command_args):
+        """
+        Handler for the "write_file" command.  Is wrapped in the _select_port_wrapper to get the comport from the user
+
+        :param command_args: The info of the port to write to
+        :type command_args: SerialSettings
+        """
+        view = sublime.active_window().active_view()
+        if view in [sm.view for sm in self.open_ports.values()]:
+            sublime.message_dialog("Cannot write output view to serial port")
+            return
+
+        selection = view.sel()
+        # if there's only one selection and is empty (or user wants to override selection regions),
+        # set the list to the whole file
+        if (len(selection) == 1 and selection[0].empty()) or command_args.override_selection:
+            regions = [sublime.Region(0, view.size())]
+        else:
+            regions = [r for r in selection if not r.empty()]  # disregard any empty regions
+        # if still ended up with an empty list (i.e. all regions in selection were empty), send the whole file
+        if not regions:
+            regions.append(sublime.Region(0, view.size()))
+
+        output_view = self.open_ports[command_args.comport].view
+        output_view.window().run_command("serial_monitor_scroll", {"view_id": output_view.id()})
+        self.open_ports[command_args.comport].write_file(view, regions)
+
+    def clear_buffer(self, command_args):
+        """
+        Handler for the "clear_buffer" command.  Clears the current output for the serial port
+        Is wrapped in the _select_port_wrapper to get the comport from the user
+
+        :param command_args: The info of the port to configure
+        :type command_args: SerialSettings
+        """
+        output_view = self.open_ports[command_args.comport].view
+        output_view.run_command("serial_monitor_erase")
+
+    def new_buffer(self, command_args):
+        """
+        Handler for the "new_buffer" command.  Creates a new output buffer for the serial port
+        Is wrapped in the _select_port_wrapper to get the comport from the user
+
+        :param command_args: The info of the port to configure
+        :type command_args: SerialSettings
+        """
+        window = sublime.active_window()
+        view = self._create_new_view(window, command_args.comport)
+        self.open_ports[command_args.comport].set_output_view(view)
+
+    def timestamp_logging(self, command_args):
+        """
+        Handler for the "timestamp_logging" command.
+        Is wrapped in the _select_port_wrapper to get the comport from the user
+
+        :param command_args: The info of the port to configure
+        :type command_args: SerialSettings
+        """
+        # Choice list is arranged so that disable maps to 0 (False), enable maps to 1 (True)
+        choice_list = ["Disable Timestamp Logging", "Enable Timestamp Logging"]
+
+        def _logging_selected(selected_index):
+            if selected_index != -1:  # Cancelled
+                self.open_ports[command_args.comport].enable_timestamps(selected_index)
+
+        if command_args.enable_timestamps is not None:
+            self.open_ports[command_args.comport].enable_timestamps(command_args.enable_timestamps)
+        else:
+            sublime.active_window().show_quick_panel(choice_list, _logging_selected )
+
+    def line_endings(self, command_args):
+        """
+        Handler for the "line_endings" command.
+        Is wrapped in the _select_port_wrapper to get the comport from the user
+
+        :param command_args: The info of the port to configure
+        :type command_args: SerialSettings
+        """
+        choice_list = ["CR", "LF", "CRLF"]
+
+        def _line_endings_selected(selected_index):
+            if selected_index != -1:
+                self.open_ports[command_args.comport].set_line_endings(choice_list[selected_index])
+
+        if command_args.line_endings is not None:
+            self.open_ports[command_args.comport].set_line_endings(command_args.line_endings)
+        else:
+            sublime.active_window().show_quick_panel(choice_list, _line_endings_selected)
+
+    def filter(self, command_args):
+        choice_list = ["Disable Filtering", "Change Filtering"]
+
+        def _enable_disable_selected(selected_index):
+            if selected_index == 0:
+                self.open_ports[command_args.comport].set_filtering(False)
+            elif selected_index == 1:
+                self._select_filtering_file(command_args)
+
+        if self.open_ports[command_args.comport].filtering():
+            sublime.active_window().show_quick_panel(choice_list, _enable_disable_selected)
+        else:
+            self._select_filtering_file(command_args)
+
+    def local_echo(self, command_args):
+        """
+        Handler for the "local_echo" command.
+        Is wrapped in the _select_port_wrapper to get the comport from the user
+
+        :param command_args: The info of the port to configure
+        :type command_args: SerialSettings
+        """
+        choice_list = ["Disable Local Echo", "Enable Local Echo"]
+
+        def _echo_selected(selected_index):
+            if selected_index != -1:
+                self.open_ports[command_args.comport].set_local_echo(selected_index)
+
+        if command_args.local_echo is not None:
+            self.open_ports[command_args.comport].set_local_echo(command_args.local_echo)
+        else:
+            sublime.active_window().show_quick_panel(choice_list, _echo_selected)
+
+    def _select_port_wrapper(self, func, list_type):
+        """
+        Wrapper function to select the comport based on the user input
+
+        :param func: The function to wrap
+        :param list_type: The type of list to use for selecting the comport
+        :type list_type: SerialMonitorCommand.PortListType or int
+        """
+        def wrapper(command_args):
+            open_port_names = sorted(self.open_ports)
+
+            if list_type == self.PortListType.AVAILABLE:
+                # Get a list of the available ports that aren't currently open
+                port_list = [c for c in list_ports() if c not in self.open_ports]
+            else:
+                port_list = open_port_names
+
+            if not port_list:
+                sublime.message_dialog("No serial ports {}".format("open" if list_type == self.PortListType.OPEN else "available"))
+                return
+
+            command_args.callback = func
+            command_args.port_list = port_list
+
+            # If the comport is already specified, skip the selection process
+            if command_args.comport:
+                command_args.callback(command_args)
+                return
+            # If there's only one port in the list, skip the selection process
+            if len(command_args.port_list) == 1:
+                command_args.comport = command_args.port_list[0]
+                command_args.callback(command_args)
+                return
+
+            index = -1
+            comport = self.last_settings.get("comport", "COM1")
+            if comport in command_args.port_list:
+                index = command_args.port_list.index(comport)
+
+            # Callback function for the port selection quick panel
+            def _port_selected(selected_index):
+                if selected_index == -1:  # Cancelled
+                    return
+
+                command_args.comport = command_args.port_list[selected_index]
+                self.default_settings = SerialSettings.load_defaults(command_args.comport)
+                self.last_settings.set("comport", command_args.comport)
+                command_args.callback(command_args)
+
+            sublime.active_window().show_quick_panel(command_args.port_list, _port_selected,
+                                                     flags=sublime.KEEP_OPEN_ON_FOCUS_LOST, selected_index=index)
+        return wrapper
+
+    def _create_new_view(self, window, comport, suffix=""):
+        """
+        Creates a new view for the serial output buffer
+
+        :param window: The parent window for the view
+        :param comport: The name of the comport the view is for
+
+        :return: The newly created view
+        """
+        last_focused = window.active_view()
+
+        filename = "{0}_{1}_{2}.txt".format(comport.replace("/dev/", "", 1), suffix, time.strftime("%m-%d-%y_%H-%M-%S", time.localtime()))
+        if window.num_groups() > 1:
+            window.focus_group(1)
+
+        view = window.new_file()
+        view.set_name(filename)
+        view.set_read_only(True)
+        view.set_syntax_file(self.syntax_file)
+        window.focus_view(last_focused)
+
+        return view
+
+    def _create_port(self, command_args):
+        """
+        Creates and starts a SerialMonitorThread with the port info given
+
+        :param command_args: The port info in order to open the serial port
+        :type command_args: SerialSettings
+        """
+
+        # Create the serial port without specifying the comport so it does not automatically open
+        serial_port = serial.Serial(None, command_args.baud, timeout=0.05)
+
+        window = sublime.active_window()
+        view = self._create_new_view(window, command_args.comport)
+
+        sm_thread = serial_monitor_thread.SerialMonitor(command_args.comport, serial_port, view, window)
+
+        if command_args.enable_timestamps is not None:
+            sm_thread.enable_timestamps(command_args.enable_timestamps)
+        else:
+            sm_thread.enable_timestamps(self.default_settings.enable_timestamps)
+
+        if command_args.line_endings is not None:
+            sm_thread.set_line_endings(command_args.line_endings)
+        else:
+            sm_thread.set_line_endings(self.default_settings.line_endings)
+
+        if command_args.local_echo is not None:
+            sm_thread.set_local_echo(command_args.local_echo)
+        else:
+            sm_thread.set_local_echo(self.default_settings.local_echo)
+
+        self.open_ports[command_args.comport] = sm_thread
+        sm_thread.start()
+
+        sublime.status_message("Starting serial monitor on {0}".format(command_args.comport))
+
+    def _select_filtering_file(self, command_args):
+        filter_files = []
+        for window in sublime.windows():
+            for view in window.views():
+                if view in [sm.view for sm in self.open_ports.values()]:
+                    continue
+                try:
+                    f = FilterFile.parse_filter_file(view.substr(sublime.Region(0, view.size())), True)
+                    if f:
+                        filter_files.append(f)
+                except FilterException:
+                    pass
+
+        if not filter_files:
+            sublime.message_dialog("Unable to find any valid filters")
+            return
+
+        selections = ["Select filter to use:"] + [f.name for f in filter_files]
+        sm_thread = self.open_ports[command_args.comport]
+
+        def _filter_selected(selected_index):
+            if selected_index > 0:
+                filter_view = self._create_new_view(sublime.active_window(), command_args.comport, "filtered")
+                sm_thread.set_filtering(True, filter_files[selected_index - 1], filter_view)
+            elif selected_index == 0:
+                sublime.active_window().show_quick_panel(selections, _filter_selected, selected_index=0)
+
+        sublime.active_window().show_quick_panel(selections, _filter_selected, selected_index=1)
+
+
+